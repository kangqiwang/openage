#!/usr/bin/python3
import argparse
from colortable import ColorTable
from drs import DRS
from extractionrule import ExtractionRule
from os import system, remove
from os.path import join
from slp import SLP, PNG
from util import file_write, dbg, ifdbg, set_dir, set_verbosity, file_get_path

def main():

	p = argparse.ArgumentParser()
	p.add_argument("-v", "--verbose", help = "Turn on verbose log messages", action='count', default=0)
	p.add_argument("-l", "--info", help = "Show information about the resources", action='store_true')
	p.add_argument("-o", "--destdir", help = "The openage root directory", default='/dev/null')
	p.add_argument("-m", "--merge", help = "Merge frames of slps onto a single texture atlas", action='store_true')

	p.add_argument("srcdir", help = "The Age of Empires II root directory")
	p.add_argument("extract", metavar = "resource", nargs = "*", help = "A specific extraction rule, such as graphics:*.slp, terrain:15008.slp or *:*.wav. If no rules are specified, *:*.* is assumed")

	args = p.parse_args()

	#assume to extract all files when nothing specified.
	if args.extract == []:
		args.extract.append('*:*.*')

	args.extractionrules = [ ExtractionRule(e) for e in args.extract ]

	#write mode is disabled by default, unless destdir is set
	write_enabled = False

	merge_images = args.merge

	#set path in utility class
	print("setting age2 input directory to " + args.srcdir)
	set_dir(args.srcdir, is_writedir=False)

	if args.destdir != '/dev/null':
		print("setting write dir to " + args.destdir)
		set_dir(args.destdir, is_writedir=True)
		write_enabled = True

	if args.info == True:
		print("information mode")
		return

	#set verbose value in util
	set_verbosity(args.verbose)

	drsfiles = {
		"graphics":  DRS("Data/graphics.drs"),
		"interface": DRS("Data/interfac.drs"),
		"gamedata":  DRS("Data/gamedata.drs"),
		"sounds":    DRS("Data/sounds.drs"),
		"terrain":   DRS("Data/terrain.drs")
	}

	if write_enabled:
		palette = ColorTable(drsfiles["interface"].get_file_data('bin', 50500))
		file_write(file_get_path('info/colortable.pal.png', write=True), palette.gen_image())
		file_write(file_get_path('processed/player_color_palette.pal', write=True), palette.gen_player_color_palette())

	files_extracted = 0

	for drsname, drsfile in drsfiles.items():
		for file_extension, file_id in drsfile.files:
			if not any((er.matches(drsname, file_id, file_extension) for er in args.extractionrules)):
				continue

			if write_enabled:
				fbase = file_get_path('raw/' + drsfile.fname + '/' + str(file_id), write=True)
				fname = fbase + '.' + file_extension

				dbg("Extracting to " + fname + "...", 2)

			file_data = drsfile.get_file_data(file_extension, file_id)

			if file_extension == 'slp':
				s = SLP(file_data)

				#if ifdbg(2):
				#	dbg(str(s), 2)

				if write_enabled:

					if merge_images:
						png, (width, height), metadata = s.draw_frames_merged(palette)
						file_write(fname + ".png", png)
						file_write(fname + '.docx', metadata)

					else:
						for idx, (png, (width, height), (hotspot_x, hotspot_y)) in enumerate(s.draw_frames(palette)):
							filename = fname + '.' + str(idx)
							file_write(filename + '.png', png.image)

							#x,y of lower left origin
							#width and height of the subtexture
							tx = 0
							ty = 0
							tw = width
							th = height

							#metadata writing
							meta_out = "#texture meta information: subtexid=x,y,w,h,hotspot_x,hotspot_y\n"
							meta_out = meta_out + "n=1\n"
							meta_out = meta_out + "%d=" % idx
							meta_out = meta_out + "%d,%d,%d,%d," % (tx, ty, tw, th)
							meta_out = meta_out + "%d,%d\n" % (hotspot_x, hotspot_y)

<<<<<<< HEAD
							file_write(filename + '.docx', meta_out)
=======
						file_write(filename + '.docx', meta_out)
						dbg(drsname + ": " + str(file_id) + "." + file_extension + " -> extracting frame %3d...\r" % (idx), 1, end="")
					dbg("", 1)
>>>>>>> 2b0befbd

			elif file_extension == 'wav':

				if write_enabled:

					file_write(fname, file_data)

					use_opus = True

					if use_opus:
					#opusenc invokation (TODO: ffmpeg?)
						opus_convert_call = 'opusenc "' + fname + '" "' + fbase + '.opus"'
						print("converting... : " + opus_convert_call)
						system(opus_convert_call)

						#remove original wave file
						remove(fname)


			else:
				#this type is unknown or does not require conversion

				if write_enabled:
					file_write(fname, file_data)

			files_extracted += 1

	if write_enabled:
		dbg(str(files_extracted) + " files extracted", 0)

if __name__ == "__main__":
	main()<|MERGE_RESOLUTION|>--- conflicted
+++ resolved
@@ -108,13 +108,9 @@
 							meta_out = meta_out + "%d,%d,%d,%d," % (tx, ty, tw, th)
 							meta_out = meta_out + "%d,%d\n" % (hotspot_x, hotspot_y)
 
-<<<<<<< HEAD
 							file_write(filename + '.docx', meta_out)
-=======
-						file_write(filename + '.docx', meta_out)
-						dbg(drsname + ": " + str(file_id) + "." + file_extension + " -> extracting frame %3d...\r" % (idx), 1, end="")
-					dbg("", 1)
->>>>>>> 2b0befbd
+							dbg(drsname + ": " + str(file_id) + "." + file_extension + " -> extracting frame %3d...\r" % (idx), 1, end="")
+						dbg("", 1)
 
 			elif file_extension == 'wav':
 
